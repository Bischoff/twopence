--- conflicted
+++ resolved
@@ -8,17 +8,6 @@
 all: twopence-0.3.0.gem
 
 twopence-0.3.0.gem: twopence.gemspec Rakefile ext/twopence/extconf.rb \
-<<<<<<< HEAD
-                    ext/twopence/glue.c ext/twopence/target.h ext/twopence/target.c
-	gem build twopence.gemspec
-
-install: twopence-0.3.0.gem
-	CFLAGS="-I$(DESTDIR)/usr/include" \
-	LDFLAGS="-L$(DESTDIR)/usr/lib64" \
-	gem install --local --install-dir $(DESTDIR)$(LIBDIR)/ruby/gems/2.1.0/ twopence-0.3.0.gem
-	cp twopence.gemspec $(DESTDIR)$(LIBDIR)/ruby/gems/2.1.0/gems/twopence-0.3.0
-	cp Rakefile $(DESTDIR)$(LIBDIR)/ruby/gems/2.1.0/gems/twopence-0.3.0
-=======
                     ext/twopence/glue.c ext/twopence/target.h ext/twopence/target.c \
                     ../library/twopence.h
 	gem build twopence.gemspec
@@ -29,7 +18,6 @@
 	  LDFLAGS="-L$(DESTDIR)$(LIBDIR)" \
 	  gem install --local --install-dir $(DESTDIR)$(RBDIR)/ -V --force twopence-0.3.0.gem
 	rm $(DESTDIR)$(LIBDIR)/libtwopence.so
->>>>>>> d41f3e0a
 
 clean:
 	rm -f ext/library/twopence.h
