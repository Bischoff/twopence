--- conflicted
+++ resolved
@@ -17,16 +17,11 @@
 	done
 
 install::
-<<<<<<< HEAD
-	mkdir -p $(DESTDIR)/usr/lib/twopence
-	cp add_virtio_channel.sh $(DESTDIR)/usr/lib/twopence/
+	mkdir -p $(DESTDIR)/usr/lib/twopence-0
+	cp add_virtio_channel.sh $(DESTDIR)/usr/lib/twopence-0/
 
 tests:
 	set -e; for plugin in virtio; do \
 		examples/run-$$plugin examples/test.sh; \
 		examples/run-$$plugin examples/test.py; \
-	done
-=======
-	mkdir -p $(DESTDIR)/usr/lib/twopence-0
-	cp add_virtio_channel.sh $(DESTDIR)/usr/lib/twopence-0/
->>>>>>> d41f3e0a
+	done