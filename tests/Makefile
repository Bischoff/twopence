--- conflicted
+++ resolved
@@ -3,12 +3,6 @@
 # we currently don't install the tests
 # it could however be nice to have a "twopence-testsuite" package someday
 
-<<<<<<< HEAD
-all:
-	set -e; for access_method in virtio ssh; do \
-		for test in shell_test.sh python_test.py ruby_test.sh; do \
-			./run-one $$access_method ./$$test; \
-=======
 all install: ;
 
 tests:
@@ -21,7 +15,6 @@
 			set -- `sed '/^### SUMMARY \(.*\)/!d;s//\1/' logfile`; \
 			printf "%-10s %-10s %9u %9u %9u %9u\n" $$plugin $$api $$* >>summary; \
 			mv logfile logfile.$$plugin-$$api; \
->>>>>>> 222b27e1
 		done; \
 	done
 	printf "%-10s %-10s %9s %9s %9s %9s\n" plugin api total skipped failed error
