#!/usr/bin/env python
#
# Test script to exercise the Python wrapper.
#
# Provide a target on the command line using
#   python_test.py virtio:/var/run/twopence/test.sock
#   python_test.py ssh:192.168.123.45
#   python_test.py serial:/dev/ttyS0
##########################################################

testuser = "testuser"

import twopence
import sys
import os
import traceback

targetSpec = None
if len(sys.argv) > 1:
	targetSpec = sys.argv[1]
if not targetSpec:
	print "Expected twopence target as argument"
	sys.exit(1)

target = twopence.Target(targetSpec);

testCaseRunning = False
testCaseStatus = None
numFailed = 0
numErrors = 0
numSkipped = 0
numTests = 0

def testCaseError(msg):
	global numFailed, numErrors, testCaseRunning

	numFailed = numFailed + 1
	numErrors = numErrors + 1
	print "### ERROR: " + msg
	testCaseStatus = "ERROR"

def testCaseBegin(msg):
	global testCaseRunning, testCaseStatus, numTests

	if testCaseRunning:
		testCaseError("Trying to start a new test case while another is still running");

	print
	print "### TEST: " + msg
	testCaseRunning = True;
	testCaseStatus = None;
	numTests += 1

def testCaseFail(msg):
	global testCaseStatus

	print "### " + msg
	if not testCaseStatus:
		testCaseStatus = "FAILED"

def testCaseCheckStatus(status, expectExitCode = 0):
	print # command may not have printed a newline
	print "Transaction finished; status %d" % status.code
	if status.code != expectExitCode:
		testCaseFail("command exited with status %d, expected %d" % (status.code, expectExitCode));
		return False
	return True

def testCaseCheckStatusQuiet(status, expectExitCode = 0):
	if status.code != expectExitCode:
		print # command may not have printed a newline
		testCaseFail("command exited with status %d, expected %d" % (status.code, expectExitCode));
		return False
	return True

def testCaseException():
	info = sys.exc_info()
	testCaseFail("caught python exception %s: %s" % info[0:2])
	traceback.print_tb(info[2])

def testCaseReport():
	global testCaseStatus, testCaseRunning, numFailed

	if testCaseStatus:
		print "### " + testCaseStatus
		numFailed = numFailed + 1
	else:
		print "### SUCCESS"
	print

	testCaseRunning = False

def testSuiteExit():
	global testCaseRunning, numTests, numFailed, numErrors

	if testCaseRunning:
		testCaseError("Finishing test suite while a test case is still running");

	if numFailed != 0 or numErrors != 0:
		exitStatus = 1
		result = "FAILED"
	else:
		exitStatus = 0
		result = "SUCCESS"

	print "### SUMMARY %d %d %d %d" % (numTests, numSkipped, numFailed, numErrors)
	print
	print "Overall test suite status:", result
	print " %4d tests run" % numTests
	print " %4d failed" % numFailed
	print " %4d errors" % numErrors

	sys.exit(exitStatus)

##################################################################
# Individual test cases start here
##################################################################

testCaseBegin("Run command /bin/pwd")
try:
	status = target.run("/bin/pwd")
	if testCaseCheckStatus(status):
		pwd = str(status.stdout).strip();
		if pwd != "/" and pwd != '/root':
			testCaseFail("expected pwd to print '/' or '/root', instead got '%s'" % pwd);
except:
	testCaseException()
testCaseReport()

testCaseBegin("inject '/etc/hosts' => '/tmp/injected' with mode 0660")
try:
	target.inject("/etc/hosts", "/tmp/injected", mode = 0660)
except:
	testCaseException()
testCaseReport()

testCaseBegin("extract injected file again")
try:
	target.extract("/tmp/injected", "etc_hosts")
	rc = os.system("cmp /etc/hosts etc_hosts")
	if rc == 0:
		print "Good, /etc/hosts and downloaded file match"
	else:
		testCaseFail("Original /etc/hosts and downloaded file differ");
		rc = os.system("diff -u /etc/hosts etc_hosts")
except:
	testCaseException()
os.remove("etc_hosts")
testCaseReport()

testCaseBegin("extract '/etc/hosts' => 'etc_hosts' as user '%s'" % testuser)
try:
	target.extract("/etc/hosts", "etc_hosts", user = testuser)
except:
	testCaseException()
os.remove("etc_hosts")
testCaseReport()

testCaseBegin("run command /bin/blablabla (should fail)")
try:
	status = target.run("/bin/blablabla")
	testCaseCheckStatus(status, 127)
except:
	testCaseException()
testCaseReport()

testCaseBegin("run command kill -9 $$")
try:
	status = target.run("bash -c 'kill -9 $$'")
<<<<<<< HEAD
	# Weird exit status - not sure where this is coming from -- okir
	# I get 9 in the major, makes more sense indeed -- ebischoff
=======
>>>>>>> 222b27e1
	testCaseCheckStatus(status, 9)
except:
	testCaseException()
testCaseReport()


testCaseBegin("verify that command is run as root by default")
try:
	status = target.run("id -un")
	if testCaseCheckStatus(status):
		user = str(status.stdout).strip()
		if user == "root":
			print "Good, command was run as root"
		else:
			testCaseFail("Command was run as %s instead of user root" % user)
except:
	testCaseException()
testCaseReport()


testCaseBegin("verify that command is run as %s" % testuser)
try:
	status = target.run("id -un", user = testuser)
	if testCaseCheckStatus(status):
		user = str(status.stdout).strip()
		if user == testuser:
			print "Good, command was run as %s" % testuser
		else:
			testCaseFail("Command was run as %s instead of user %s" % (user, testuser))
except:
	testCaseException()
testCaseReport()


testCaseBegin("command='/bin/ls' to byte array")
try:
	out = bytearray();
	status = target.run("/bin/ls", stdout = out)
	testCaseCheckStatus(status)
	if len(out) == 0:
		testCaseFail("No output to buffer");
	else:
		print "Good, output has", len(out), "bytes"
except:
	testCaseException()
testCaseReport()

testCaseBegin("verify commandline attribute")
try:
	cmd = twopence.Command("/bin/ls");
	if cmd.commandline != "/bin/ls":
		testCaseFail("Bad commandline: " . cmd.commandline)
	else:
		print "Good, commandline attribute returns /bin/ls"
except:
	testCaseException()
testCaseReport()

testCaseBegin("verify user attribute")
try:
	cmd = twopence.Command("/bin/ls", user = "joedoe");
	if cmd.user != "joedoe":
		testCaseFail("Bad user attribute: %s (expected joedoe)" % cmd.user)
	else:
		print "Good, user attribute returns joedoe"
except:
	testCaseException()
testCaseReport()

testCaseBegin("command='/bin/ls' with suppressed output")
try:
	cmd = twopence.Command("/bin/ls");
	cmd.suppressOutput()
	cmd.stderr = None
	status = target.run(cmd)
	if testCaseCheckStatus(status):
		print "command stdout=", type(cmd.stdout), "; stderr=", type(cmd.stderr);
		if len(cmd.stdout) == 0:
			testCaseFail("ls command didn't generate any output")
		else:
			print "Good, output has", len(cmd.stdout), "bytes"
except:
	testCaseException()
testCaseReport()


testCaseBegin("run command as %s" % testuser)
try:
	cmd = twopence.Command("id -un", user = testuser);
	cmd.suppressOutput()
	cmd.stderr = None
	status = target.run(cmd)
	if testCaseCheckStatus(status):
		user = str(cmd.stdout).strip()
		if user != testuser:
			testCaseFail("command ran as user %s instead of %s" % (user, testuser))
		else:
			print "Good, command ran as user %s" % testuser
except:
	testCaseException()
testCaseReport()



testCaseBegin("command='echo' to stderr with shared buffer")
try:
	cmd = twopence.Command("bash -c 'echo error>&2'");
	status = target.run(cmd);
	if testCaseCheckStatus(status):
		if len(status.stdout) == 0:
			testCaseFail("bad, expected stderr to be captured in stdout buffer")
		else:
			print "Good, stdout buffer has", len(status.stdout), "bytes"
except:
	testCaseException()
testCaseReport()


testCaseBegin("command='echo' to stderr with separate buffers")
try:
	cmd = twopence.Command("bash -c 'echo error>&2'", stdout = bytearray(), stderr = bytearray());
	status = target.run(cmd);
	if testCaseCheckStatus(status):
		if len(status.stderr) == 0:
			testCaseFail("bad, expected stderr to be captured in stderr buffer")
		else:
			print "stderr buffer has", len(status.stderr), "bytes; good"
		if len(status.stdout) != 0:
			testCaseFail("bad, expected stdout to be empty")
		else:
			print "stdout buffer has", len(status.stdout), "bytes; good"
except:
	testCaseException()
testCaseReport()



testCaseBegin("command='/usr/bin/wc' with stdin connected to a file")
try:
	cmd = twopence.Command("wc", stdin = "/etc/hosts");
	status = target.run(cmd)
	if testCaseCheckStatus(status):
		remoteOut = str(status.stdout).split()
		localOut = str(os.popen("wc </etc/hosts").read()).split()
		if localOut != remoteOut:
			testCaseFail("output differs")
			print "local:  ", localOut
			print "remote: ", remoteOut
except:
	testCaseException()
testCaseReport()


testCaseBegin("command='/usr/bin/wc' with stdin connected to a buffer")
try:
	cmd = twopence.Command("wc", stdin = bytearray("aa\nbb\ncc\n"))
	status = target.run(cmd)
	if testCaseCheckStatus(status):
		word = str(status.stdout).split()[0]
		if int(word) != 3:
			testCaseFail("command returned wrong number of lines (got %s, expected 3)" % word)
except:
	testCaseException()
testCaseReport()

testCaseBegin("command='/usr/bin/wc' with stdin connected to the output of a local command")
try:
	import subprocess

	print "Running local command 'cat /etc/services'"
	p = subprocess.Popen("cat /etc/services", shell=True, stdout=subprocess.PIPE)
	if not p:
		testCaseFail("unable to open subprocess")
	else:
		print "Running remote command 'wc' with stdin connected to local stdout"
		cmd = twopence.Command("wc", stdin = p.stdout);
		status = target.run(cmd)
		if testCaseCheckStatus(status):
			remoteOut = str(status.stdout).split()
			localOut = str(os.popen("wc </etc/services").read()).split()
			if localOut != remoteOut:
				testCaseFail("output differs")
				print "local:  ", localOut
				print "remote: ", remoteOut
			else:
				print "Remote output matches output of running wc locally"
except:
	testCaseException()
testCaseReport()

testCaseBegin("Verify twopence.Transfer attributes")
try:
	xfer = twopence.Transfer("/remote/filename", localfile = "/local/filename", permissions = 0421);
	if xfer.remotefile != "/remote/filename":
		testCaseFail("xfer.remotefile attribute invalid")
	if xfer.localfile != "/local/filename":
		testCaseFail("xfer.localfile attribute invalid")
	if xfer.permissions != 0421:
		testCaseFail("xfer.permissions attribute invalid")
except:
	testCaseException()
testCaseReport()

testCaseBegin("sendfile '/etc/hosts' => '/tmp/injected'")
try:
	xfer = twopence.Transfer("/tmp/injected", localfile = "/etc/hosts");
	status = target.sendfile(xfer);
	testCaseCheckStatus(status)
except:
	testCaseException()
testCaseReport()

testCaseBegin("downloading file again using recvfile")
try:
	xfer = twopence.Transfer("/tmp/injected", localfile = "etc_hosts");
	status = target.recvfile(xfer);
	if testCaseCheckStatus(status):
		rc = os.system("cmp /etc/hosts etc_hosts")
		if rc == 0:
			print "Good, /etc/hosts and downloaded file match"
		else:
			testCaseFail("Original /etc/hosts and downloaded file differ");
			rc = os.system("diff -u /etc/hosts etc_hosts")
except:
	testCaseException()
target.run("rm -f /tmp/injected");
os.remove("etc_hosts")
testCaseReport()


##################################################################
# This file mode stuff is not really accurate, at least
# with ssh. The sshd daemon's umask will modify the file bits anyway;
# plus the permissions of an existing file to not get updated anyway.
# We would have to chmod the file explicitly in the client code for
# this to work as expected.
##################################################################
# testCaseBegin("verify that sendfile assigns the requested permissions")
# try:
# 	xfer = twopence.Transfer("/tmp/injected", localfile = "_etc_hosts");
# 	cmd = twopence.Command("stat -c 0%a /tmp/injected")
# 	cmd.suppressOutput();
# 
# 	for xfer.permissions in (0400, 0111, 0666, 0421):
# 		print "creating file with mode 0%o" % xfer.permissions
# 		status = target.sendfile(xfer);
# 		if not testCaseCheckStatusQuiet(status):
# 			break
# 
# 		cmd.stdout = bytearray();
# 		status = target.run(cmd)
# 		if not testCaseCheckStatusQuiet(status):
# 			break
# 
# 		expect = "0%03o" % xfer.permissions
# 		mode = str(status.stdout).strip()
# 		if mode == expect:
# 			print "Good, file mode is set to %s" % mode
# 		else:
# 			testCaseFail("File mode should be %s, but is %s" % (expect, mode));
# 			break
# 
# 		target.run("rm -f /tmp/injected");
# except:
# 	testCaseException()
# target.run("rm -f /tmp/injected");
# testCaseReport()

buffer = bytearray()
testCaseBegin("receive file to a buffer");
try:
	print "Downloading /etc/hosts to a python buffer"
	xfer = twopence.Transfer("/etc/hosts");
	status = target.recvfile(xfer);
	if testCaseCheckStatus(status):
		if len(status.buffer) == 0:
			testCaseFail("Downloaded buffer is empty");
		else:
			print "Good, we received some data"
			buffer = status.buffer;
except:
	testCaseException()
testCaseReport()

testCaseBegin("send a file from a buffer");
try:
	print "Uploading buffer to /tmp/injected"
	xfer = twopence.Transfer("/tmp/injected", data = buffer);
	status = target.sendfile(xfer);
	if testCaseCheckStatus(status):
		print "/tmp/injected should now contain the same data as /etc/hosts"
		if not target.run("cmp /etc/hosts /tmp/injected"):
			testCaseFail("Uploaded data does not match original file");
		else:
			print "Great, our uploaded data agrees with the original file";
except:
	testCaseException()
target.run("rm -f /tmp/injected");
testCaseReport()


testSuiteExit()<|MERGE_RESOLUTION|>--- conflicted
+++ resolved
@@ -167,11 +167,6 @@
 testCaseBegin("run command kill -9 $$")
 try:
 	status = target.run("bash -c 'kill -9 $$'")
-<<<<<<< HEAD
-	# Weird exit status - not sure where this is coming from -- okir
-	# I get 9 in the major, makes more sense indeed -- ebischoff
-=======
->>>>>>> 222b27e1
 	testCaseCheckStatus(status, 9)
 except:
 	testCaseException()
