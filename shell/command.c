--- conflicted
+++ resolved
@@ -209,36 +209,23 @@
       rc = twopence_test_and_store_results_separately(target, opt_user, opt_command,
                             buffer, buffer + 32768, 32768, &major, &minor);
   }
-<<<<<<< HEAD
+
   if (rc == 0) {
-    printf("Return code from the test server: %d\n", major);
-    printf("Return code of tested command: %d\n", minor);
-  } else {
-    twopence_perror("Unable to execute command", rc);
-=======
-  if (rc == 0)
-  {
-    if (!opt_batch)
-    {
+    if (!opt_batch) {
       printf("Return code from the test server: %d\n", major);
       printf("Return code of tested command: %d\n", minor);
     }
     if (major || minor) rc = -7;
->>>>>>> 494359bd
+  } else {
+    twopence_perror("Unable to execute command", rc);
   }
 
   // Restore original signal handler
   if (restore_handler(SIGINT, &old_action))
   {
     fprintf(stderr, "Error removing signal handler\n");
-<<<<<<< HEAD
     twopence_target_free(target);
-    exit(-5);
-=======
-    (*end_library)(twopence_handle);
-    dlclose(dl_handle);
     if (rc == 0) rc = -5;
->>>>>>> 494359bd
   }
 
   // Write captured stdout and stderr to 0, 1, or 2 files
