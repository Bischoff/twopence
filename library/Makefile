.PHONY: all install clean

ifdef RPM_OPTIMIZE
CCOPT	= $(RPM_OPTIMIZE)
else
CCOPT	= -Wall -O2 -g
endif

CFLAGS	= -D_GNU_SOURCE -fPIC $(CCOPT)

LIBDIR ?= /usr/lib64
INCDIR ?= /usr/include

LIB_OBJS	= twopence.o ssh.o virtio.o serial.o protocol.o

all: libtwopence.so

libtwopence.so: twopence.h $(LIB_OBJS) Makefile
	$(CC) $(CFLAGS) -o $@ --shared -Wl,-soname,libtwopence.so.0 $(LIB_OBJS) -lssh

<<<<<<< HEAD
install: libtwopence.so twopence.h
	mkdir -p $(DESTDIR)$(LIBDIR)
	cp libtwopence.so $(DESTDIR)$(LIBDIR)/libtwopence.so.0.2.2
=======
ssh.so: twopence.h protocol.h $(SSH_OBJS)
	$(CC) $(CFLAGS) -o $@ --shared -Wl,-soname,libtwopence_$@.0 $(SSH_OBJS) -lssh

serial.so: twopence.h protocol.h $(SERIAL_OBJS)
	$(CC) $(CFLAGS) -o $@ --shared -Wl,-soname,libtwopence_$@.0 $(SERIAL_OBJS)

libtwopence.so: twopence.h $(LIB_OBJS)
	$(CC) $(CFLAGS) -o $@ --shared -Wl,-soname,libtwopence.so.0 $(LIB_OBJS)

install: virtio.so ssh.so serial.so libtwopence.so twopence.h
	mkdir -p $(DESTDIR)$(LIBDIR)
	cp virtio.so $(DESTDIR)$(LIBDIR)/libtwopence_virtio.so.0.3.0
	cp ssh.so    $(DESTDIR)$(LIBDIR)/libtwopence_ssh.so.0.3.0
	cp serial.so $(DESTDIR)$(LIBDIR)/libtwopence_serial.so.0.3.0
	cp libtwopence.so $(DESTDIR)$(LIBDIR)/libtwopence.so.0.3.0
>>>>>>> 3580d083
	mkdir -p $(DESTDIR)$(INCDIR)
	cp twopence.h $(DESTDIR)$(INCDIR)

clean:
	rm -f *.o *.so
<|MERGE_RESOLUTION|>--- conflicted
+++ resolved
@@ -1,4 +1,6 @@
 .PHONY: all install clean
+
+VERSION	= 0.3.0
 
 ifdef RPM_OPTIMIZE
 CCOPT	= $(RPM_OPTIMIZE)
@@ -11,36 +13,18 @@
 LIBDIR ?= /usr/lib64
 INCDIR ?= /usr/include
 
-LIB_OBJS	= twopence.o ssh.o virtio.o serial.o protocol.o
+LIB_OBJS= twopence.o ssh.o virtio.o serial.o protocol.o
 
 all: libtwopence.so
 
 libtwopence.so: twopence.h $(LIB_OBJS) Makefile
 	$(CC) $(CFLAGS) -o $@ --shared -Wl,-soname,libtwopence.so.0 $(LIB_OBJS) -lssh
 
-<<<<<<< HEAD
 install: libtwopence.so twopence.h
 	mkdir -p $(DESTDIR)$(LIBDIR)
-	cp libtwopence.so $(DESTDIR)$(LIBDIR)/libtwopence.so.0.2.2
-=======
-ssh.so: twopence.h protocol.h $(SSH_OBJS)
-	$(CC) $(CFLAGS) -o $@ --shared -Wl,-soname,libtwopence_$@.0 $(SSH_OBJS) -lssh
-
-serial.so: twopence.h protocol.h $(SERIAL_OBJS)
-	$(CC) $(CFLAGS) -o $@ --shared -Wl,-soname,libtwopence_$@.0 $(SERIAL_OBJS)
-
-libtwopence.so: twopence.h $(LIB_OBJS)
-	$(CC) $(CFLAGS) -o $@ --shared -Wl,-soname,libtwopence.so.0 $(LIB_OBJS)
-
-install: virtio.so ssh.so serial.so libtwopence.so twopence.h
-	mkdir -p $(DESTDIR)$(LIBDIR)
-	cp virtio.so $(DESTDIR)$(LIBDIR)/libtwopence_virtio.so.0.3.0
-	cp ssh.so    $(DESTDIR)$(LIBDIR)/libtwopence_ssh.so.0.3.0
-	cp serial.so $(DESTDIR)$(LIBDIR)/libtwopence_serial.so.0.3.0
-	cp libtwopence.so $(DESTDIR)$(LIBDIR)/libtwopence.so.0.3.0
->>>>>>> 3580d083
+	install -m555 libtwopence.so $(DESTDIR)$(LIBDIR)/libtwopence.so.$(VERSION)
 	mkdir -p $(DESTDIR)$(INCDIR)
-	cp twopence.h $(DESTDIR)$(INCDIR)
+	install -m444 twopence.h $(DESTDIR)$(INCDIR)
 
 clean:
-	rm -f *.o *.so
+	rm -f *.o *.so